{
	"'s', 'm', 'h', 'd', 'w' or '-1' for no expiration.": "'s', 'm', 'h', 'd', 'w' or '-1' для відсутності терміну дії.",
	"(Beta)": "(Beta)",
	"(e.g. `sh webui.sh --api`)": "(e.g. `sh webui.sh --api`)",
	"(latest)": "(остання)",
	"{{modelName}} is thinking...": "{{modelName}} думає...",
	"{{user}}'s Chats": "Чати {{user}}а",
	"{{webUIName}} Backend Required": "Необхідно підключення бекенду {{webUIName}}",
	"A task model is used when performing tasks such as generating titles for chats and web search queries": "",
	"a user": "користувача",
	"About": "Про програму",
	"Account": "Обліковий запис",
	"Accurate information": "Точна інформація",
	"Add": "",
	"Add a model": "Додати модель",
	"Add a model tag name": "Додати ім'я тегу моделі",
	"Add a short description about what this modelfile does": "Додати короткий опис того, що робить цей файл моделі",
	"Add a short title for this prompt": "Додати коротку назву для цього промту",
	"Add a tag": "Додайте тег",
	"Add custom prompt": "Додати користувацьку підказку",
	"Add Docs": "Додати документи",
	"Add Files": "Додати файли",
	"Add Memory": "",
	"Add message": "Додати повідомлення",
	"Add Model": "Додати модель",
	"Add Tags": "додати теги",
	"Add User": "Додати користувача",
	"Adjusting these settings will apply changes universally to all users.": "Зміни в цих налаштуваннях будуть застосовані для всіх користувачів.",
	"admin": "адмін",
	"Admin Panel": "Панель адміністратора",
	"Admin Settings": "Налаштування адміністратора",
	"Advanced Parameters": "Розширені параметри",
	"all": "всі",
	"All Documents": "Усі документи",
	"All Users": "Всі користувачі",
	"Allow": "Дозволити",
	"Allow Chat Deletion": "Дозволити видалення чату",
	"alphanumeric characters and hyphens": "алфавітно-цифрові символи та дефіси",
	"Already have an account?": "Вже є обліковий запис?",
	"an assistant": "асистента",
	"and": "та",
	"and create a new shared link.": "і створіть нове спільне посилання.",
	"API Base URL": "URL-адреса API",
	"API Key": "Ключ API",
	"API Key created.": "Ключ API створено.",
	"API keys": "Ключі API",
	"API RPM": "API RPM",
	"April": "Квітень",
	"Archive": "Архів",
	"Archived Chats": "Архівовані чати",
	"are allowed - Activate this command by typing": "дозволено - активізуйте цю команду набором",
	"Are you sure?": "Ви впевнені?",
	"Attach file": "Прикріпити файл",
	"Attention to detail": "Увага до деталей",
	"Audio": "Аудіо",
	"August": "Серпень",
	"Auto-playback response": "Автоматичне відтворення відповіді",
	"Auto-send input after 3 sec.": "Автоматична відправка через 3 сек.",
	"AUTOMATIC1111 Base URL": "URL-адреса AUTOMATIC1111",
	"AUTOMATIC1111 Base URL is required.": "Необхідна URL-адреса AUTOMATIC1111.",
	"available!": "доступно!",
	"Back": "Назад",
	"Bad Response": "Неправильна відповідь",
	"before": "до того, як",
	"Being lazy": "Не поспішати",
	"Builder Mode": "Режим конструктора",
	"Bypass SSL verification for Websites": "Обхід SSL-перевірки для веб-сайтів",
	"Cancel": "Скасувати",
	"Categories": "Категорії",
	"Change Password": "Змінити пароль",
	"Chat": "Чат",
	"Chat Bubble UI": "",
<<<<<<< HEAD
=======
	"Chat direction": "",
>>>>>>> 009e85d5
	"Chat History": "Історія чату",
	"Chat History is off for this browser.": "Історія чату вимкнена для цього браузера.",
	"Chats": "Чати",
	"Check Again": "Перевірити ще раз",
	"Check for updates": "Перевірити оновлення",
	"Checking for updates...": "Перевірка оновлень...",
	"Choose a model before saving...": "Оберіть модель перед збереженням...",
	"Chunk Overlap": "Перекриття фрагментів",
	"Chunk Params": "Параметри фрагментів",
	"Chunk Size": "Розмір фрагменту",
	"Citation": "Цитування",
	"Click here for help.": "Клацніть тут, щоб отримати допомогу.",
	"Click here to": "Натисніть тут, щоб",
	"Click here to check other modelfiles.": "Клацніть тут, щоб перевірити інші файли моделей.",
	"Click here to select": "Натисніть тут, щоб вибрати",
	"Click here to select a csv file.": "Натисніть тут, щоб вибрати csv-файл.",
	"Click here to select documents.": "Натисніть тут, щоб вибрати документи.",
	"click here.": "клацніть тут.",
	"Click on the user role button to change a user's role.": "Натисніть кнопку ролі користувача, щоб змінити роль користувача.",
	"Close": "Закрити",
	"Collection": "Колекція",
	"ComfyUI": "ComfyUI",
	"ComfyUI Base URL": "URL-адреса ComfyUI",
	"ComfyUI Base URL is required.": "Необхідно вказати URL-адресу ComfyUI.",
	"Command": "Команда",
	"Confirm Password": "Підтвердіть пароль",
	"Connections": "З'єднання",
	"Content": "Зміст",
	"Context Length": "Довжина контексту",
	"Continue Response": "Продовжити відповідь",
	"Conversation Mode": "Режим розмови",
	"Copied shared chat URL to clipboard!": "Скопійовано URL-адресу спільного чату в буфер обміну!",
	"Copy": "Копіювати",
	"Copy last code block": "Копіювати останній блок коду",
	"Copy last response": "Копіювати останню відповідь",
	"Copy Link": "Копіювати посилання",
	"Copying to clipboard was successful!": "Копіювання в буфер обміну виконано успішно!",
	"Create a concise, 3-5 word phrase as a header for the following query, strictly adhering to the 3-5 word limit and avoiding the use of the word 'title':": "Create a concise, 3-5 word phrase as a header for the following query, strictly adhering to the 3-5 word limit and avoiding the use of the word 'title':",
	"Create a modelfile": "Створити файл моделі",
	"Create Account": "Створити обліковий запис",
	"Create new key": "Створити новий ключ",
	"Create new secret key": "Створити новий секретний ключ",
	"Created at": "Створено у",
	"Created At": "Створено у",
	"Current Model": "Поточна модель",
	"Current Password": "Поточний пароль",
	"Custom": "Налаштувати",
	"Customize Ollama models for a specific purpose": "Налаштувати моделі Ollama для конкретної мети",
	"Dark": "Темна",
	"Dashboard": "Панель управління",
	"Database": "База даних",
	"December": "Грудень",
	"Default": "За замовчуванням",
	"Default (Automatic1111)": "За замовчуванням (Automatic1111)",
	"Default (SentenceTransformers)": "За замовчуванням (SentenceTransformers)",
	"Default (Web API)": "За замовчуванням (Web API)",
	"Default model updated": "Модель за замовчуванням оновлено",
	"Default Prompt Suggestions": "Пропозиції промтів замовчуванням",
	"Default User Role": "Роль користувача за замовчуванням",
	"delete": "видалити",
	"Delete": "Видалити",
	"Delete a model": "Видалити модель",
	"Delete chat": "Видалити чат",
	"Delete Chat": "Видалити чат",
	"Delete Chats": "Видалити чати",
	"delete this link": "видалити це посилання",
	"Delete User": "Видалити користувача",
	"Deleted {{deleteModelTag}}": "Видалено {{deleteModelTag}}",
	"Deleted {{tagName}}": "Видалено {{tagName}}",
	"Description": "Опис",
	"Didn't fully follow instructions": "Не повністю дотримувалися інструкцій",
	"Disabled": "Вимкнено",
	"Discover a modelfile": "Знайти файл моделі",
	"Discover a prompt": "Знайти промт",
	"Discover, download, and explore custom prompts": "Знайдіть, завантажте та досліджуйте налаштовані промти",
	"Discover, download, and explore model presets": "Знайдіть, завантажте та досліджуйте налаштовані налаштування моделі",
	"Display the username instead of You in the Chat": "Показувати ім'я користувача замість 'Ви' в чаті",
	"Document": "Документ",
	"Document Settings": "Налаштування документа",
	"Documents": "Документи",
	"does not make any external connections, and your data stays securely on your locally hosted server.": "не встановлює жодних зовнішніх з'єднань, і ваші дані залишаються в безпеці на вашому локальному сервері.",
	"Don't Allow": "Не дозволяти",
	"Don't have an account?": "Немає облікового запису?",
	"Don't like the style": "Не подобається стиль",
	"Download": "Завантажити",
	"Download canceled": "Завантаження скасовано",
	"Download Database": "Завантажити базу даних",
	"Drop any files here to add to the conversation": "Перетягніть сюди файли, щоб додати до розмови",
	"e.g. '30s','10m'. Valid time units are 's', 'm', 'h'.": "напр., '30s','10m'. Дійсні одиниці часу: 'с', 'хв', 'г'.",
	"Edit": "Редагувати",
	"Edit Doc": "Редагувати документ",
	"Edit User": "Редагувати користувача",
	"Email": "Електронна пошта",
	"Embedding Model": "Модель вбудовування",
	"Embedding Model Engine": "Двигун модели встраивания ",
	"Embedding model set to \"{{embedding_model}}\"": "Встановлена модель вбудовування \"{{embedding_model}}\"",
	"Enable Chat History": "Увімкнути історію чату",
	"Enable New Sign Ups": "Дозволити нові реєстрації",
	"Enabled": "Увімкнено",
	"Ensure your CSV file includes 4 columns in this order: Name, Email, Password, Role.": "Переконайтеся, що ваш CSV-файл містить 4 колонки в такому порядку: Ім'я, Email, Пароль, Роль.",
	"Enter {{role}} message here": "Введіть повідомлення {{role}} тут",
	"Enter a detail about yourself for your LLMs to recall": "",
	"Enter Chunk Overlap": "Введіть перекриття фрагменту",
	"Enter Chunk Size": "Введіть розмір фрагменту",
	"Enter Image Size (e.g. 512x512)": "Введіть розмір зображення (напр., 512x512)",
	"Enter language codes": "Введіть мовні коди",
	"Enter LiteLLM API Base URL (litellm_params.api_base)": "Введіть URL-адресу API LiteLLM (litellm_params.api_base)",
	"Enter LiteLLM API Key (litellm_params.api_key)": "Введіть ключ API LiteLLM (litellm_params.api_key)",
	"Enter LiteLLM API RPM (litellm_params.rpm)": "Введіть RPM API LiteLLM (litellm_params.rpm)",
	"Enter LiteLLM Model (litellm_params.model)": "Введіть модель LiteLLM (litellm_params.model)",
	"Enter Max Tokens (litellm_params.max_tokens)": "Введіть максимальну кількість токенів (litellm_params.max_tokens)",
	"Enter model tag (e.g. {{modelTag}})": "Введіть тег моделі (напр., {{modelTag}})",
	"Enter Number of Steps (e.g. 50)": "Введіть кількість кроків (напр., 50)",
	"Enter Score": "Введіть бал",
	"Enter stop sequence": "Введіть символ зупинки",
	"Enter Top K": "Введіть Top K",
	"Enter URL (e.g. http://127.0.0.1:7860/)": "Введіть URL-адресу (напр., http://127.0.0.1:7860/)",
	"Enter URL (e.g. http://localhost:11434)": "Введіть URL-адресу (напр., http://localhost:11434)",
	"Enter Your Email": "Введіть вашу електронну пошту",
	"Enter Your Full Name": "Введіть ваше ім'я",
	"Enter Your Password": "Введіть ваш пароль",
	"Enter Your Role": "Введіть вашу роль",
	"Experimental": "Експериментальне",
	"Export All Chats (All Users)": "Експортувати всі чати (всі користувачі)",
	"Export Chats": "Експортувати чати",
	"Export Documents Mapping": "Експортувати відображення документів",
	"Export Modelfiles": "Експортувати файл моделі",
	"Export Prompts": "Експортувати промти",
	"Failed to create API Key.": "Не вдалося створити API ключ.",
	"Failed to read clipboard contents": "Не вдалося прочитати вміст буфера обміну",
	"February": "Лютий",
	"Feel free to add specific details": "Не соромтеся додавати конкретні деталі",
	"File Mode": "Файловий режим",
	"File not found.": "Файл не знайдено.",
	"Fingerprint spoofing detected: Unable to use initials as avatar. Defaulting to default profile image.": "Виявлено підробку відбитків: Неможливо використовувати ініціали як аватар. Повернення до зображення профілю за замовчуванням.",
	"Fluidly stream large external response chunks": "Плавно передавати великі фрагменти зовнішніх відповідей",
	"Focus chat input": "Фокус вводу чату",
	"Followed instructions perfectly": "Бездоганно дотримувався інструкцій",
	"Format your variables using square brackets like this:": "Форматуйте свої змінні квадратними дужками так:",
	"From (Base Model)": "Від (базова модель)",
	"Full Screen Mode": "Режим повного екрану",
	"General": "Загальні",
	"General Settings": "Загальні налаштування",
	"Generating search query": "",
	"Generation Info": "Інформація про генерацію",
	"Good Response": "Гарна відповідь",
	"h:mm a": "",
	"has no conversations.": "не має розмов.",
	"Hello, {{name}}": "Привіт, {{name}}",
	"Help": "Допоможіть",
	"Hide": "Приховати",
	"Hide Additional Params": "Приховати додаткові параметри",
	"How can I help you today?": "Чим я можу допомогти вам сьогодні?",
	"Hybrid Search": "Гібридний пошук",
	"Image Generation (Experimental)": "Генерування зображень (експериментально)",
	"Image Generation Engine": "Механізм генерації зображень",
	"Image Settings": "Налаштування зображення",
	"Images": "Зображення",
	"Import Chats": "Імпортувати чати",
	"Import Documents Mapping": "Імпортувати відображення документів",
	"Import Modelfiles": "Імпортувати файл моделі",
	"Import Prompts": "Імпортувати промти",
	"Include `--api` flag when running stable-diffusion-webui": "Включіть прапор `--api` при запуску stable-diffusion-webui",
	"Input commands": "Команди вводу",
	"Interface": "Інтерфейс",
	"Invalid Tag": "Недійсний тег",
	"January": "Січень",
	"join our Discord for help.": "приєднуйтеся до нашого Discord для допомоги.",
	"JSON": "JSON",
	"July": "Липень",
	"June": "Червень",
	"JWT Expiration": "Термін дії JWT",
	"JWT Token": "Токен JWT",
	"Keep Alive": "Зберегти активність",
	"Keyboard shortcuts": "Клавіатурні скорочення",
	"Language": "Мова",
	"Last Active": "Остання активність",
	"Light": "Світла",
	"Listening...": "Слухаю...",
	"LLMs can make mistakes. Verify important information.": "LLMs можуть помилятися. Перевірте важливу інформацію.",
	"LTR": "",
	"Made by OpenWebUI Community": "Зроблено спільнотою OpenWebUI",
	"Make sure to enclose them with": "Переконайтеся, що вони закриті",
	"Manage LiteLLM Models": "Керування моделями LiteLLM",
	"Manage Models": "Керування моделями",
	"Manage Ollama Models": "Керування моделями Ollama",
	"March": "Березень",
	"Max Tokens": "Максимальна кількість токенів",
	"Maximum of 3 models can be downloaded simultaneously. Please try again later.": "Максимум 3 моделі можна завантажити одночасно. Будь ласка, спробуйте пізніше.",
	"May": "Травень",
	"Memories accessible by LLMs will be shown here.": "",
	"Memory": "",
	"Messages you send after creating your link won't be shared. Users with the URL will be able to view the shared chat.": "",
	"Minimum Score": "Мінімальний бал",
	"Mirostat": "Mirostat",
	"Mirostat Eta": "Mirostat Eta",
	"Mirostat Tau": "Mirostat Tau",
	"MMMM DD, YYYY": "MMMM DD, YYYY",
	"MMMM DD, YYYY HH:mm": "MMMM DD, YYYY HH:mm",
	"Model '{{modelName}}' has been successfully downloaded.": "Модель '{{modelName}}' успішно завантажено.",
	"Model '{{modelTag}}' is already in queue for downloading.": "Модель '{{modelTag}}' вже знаходиться в черзі на завантаження.",
	"Model {{modelId}} not found": "Модель {{modelId}} не знайдено",
	"Model {{modelName}} already exists.": "Модель {{modelName}} вже існує.",
	"Model filesystem path detected. Model shortname is required for update, cannot continue.": "Виявлено шлях до файлової системи моделі. Для оновлення потрібно вказати коротке ім'я моделі, не вдасться продовжити.",
	"Model Name": "Назва моделі",
	"Model not selected": "Модель не вибрана",
	"Model Tag Name": "Ім'я тегу моделі",
	"Model Whitelisting": "Модель білого списку",
	"Model(s) Whitelisted": "Модель(і) білого списку",
	"Modelfile": "Файли моделі",
	"Modelfile Advanced Settings": "Додаткові налаштування файлу моделі",
	"Modelfile Content": "Вміст файлу моделі",
	"Modelfiles": "Файли моделей",
	"Models": "Моделі",
	"More": "Більше",
	"Name": "Ім'я",
	"Name Tag": "Назва тегу",
	"Name your modelfile": "Назвіть свій файл моделі",
	"New Chat": "Новий чат",
	"New Password": "Новий пароль",
	"No results found": "Не знайдено жодного результату",
	"No search query generated": "",
	"No search results found": "",
	"No source available": "Джерело не доступне",
	"Not factually correct": "Не відповідає дійсності",
	"Not sure what to add?": "Не впевнений, що додати?",
	"Not sure what to write? Switch to": "Не впевнений, що писати? Переключитися на",
	"Note: If you set a minimum score, the search will only return documents with a score greater than or equal to the minimum score.": "Примітка: Якщо ви встановите мінімальну кількість балів, пошук поверне лише документи з кількістю балів, більшою або рівною мінімальній кількості балів.",
	"Notifications": "Сповіщення",
	"November": "Листопад",
	"October": "Жовтень",
	"Off": "Вимк",
	"Okay, Let's Go!": "Гаразд, давайте почнемо!",
	"OLED Dark": "Темний OLED",
	"Ollama": "Ollama",
	"Ollama Base URL": "URL-адреса Ollama",
	"Ollama Version": "Версія Ollama",
	"On": "Увімк",
	"Only": "Тільки",
	"Only alphanumeric characters and hyphens are allowed in the command string.": "У рядку команди дозволено використовувати лише алфавітно-цифрові символи та дефіси.",
	"Oops! Hold tight! Your files are still in the processing oven. We're cooking them up to perfection. Please be patient and we'll let you know once they're ready.": "Ой! Зачекайте, будь ласка! Ваші файли ще готуються. Ми робимо все, щоб вони були ідеальними. Будь ласка, будьте терплячі, ми повідомимо вам, коли вони будуть готові.",
	"Oops! Looks like the URL is invalid. Please double-check and try again.": "Упс! Схоже, що URL-адреса невірна. Будь ласка, перевірте ще раз та спробуйте ще раз.",
	"Oops! You're using an unsupported method (frontend only). Please serve the WebUI from the backend.": "Упс! Ви використовуєте непідтримуваний метод (тільки для фронтенду). Будь ласка, обслуговуйте WebUI з бекенду.",
	"Open": "Відкрити",
	"Open AI": "Open AI",
	"Open AI (Dall-E)": "Open AI (Dall-E)",
	"Open new chat": "Відкрити новий чат",
	"OpenAI": "OpenAI",
	"OpenAI API": "API OpenAI",
	"OpenAI API Config": "Конфігурація OpenAI API",
	"OpenAI API Key is required.": "Потрібен ключ OpenAI API.",
	"OpenAI URL/Key required.": "Потрібен OpenAI URL/ключ.",
	"or": "або",
	"Other": "Інше",
	"Overview": "Огляд",
	"Parameters": "Параметри",
	"Password": "Пароль",
	"PDF document (.pdf)": "PDF документ (.pdf)",
	"PDF Extract Images (OCR)": "Розпізнавання зображень з PDF (OCR)",
	"pending": "на розгляді",
	"Permission denied when accessing microphone: {{error}}": "Доступ до мікрофона заборонено: {{error}}",
	"Personalization": "",
	"Plain text (.txt)": "Простий текст (.txt)",
	"Playground": "Майданчик",
	"Positive attitude": "Позитивне ставлення",
	"Previous 30 days": "Попередні 30 днів",
	"Previous 7 days": "Попередні 7 днів",
	"Profile Image": "Зображення профілю",
	"Prompt": "Підказка",
	"Prompt (e.g. Tell me a fun fact about the Roman Empire)": "Підказка (напр., розкажіть мені цікавий факт про Римську імперію)",
	"Prompt Content": "Зміст промту",
	"Prompt suggestions": "Швидкі промти",
	"Prompts": "Промти",
	"Pull \"{{searchValue}}\" from Ollama.com": "Завантажити \"{{searchValue}}\" з Ollama.com»",
	"Pull a model from Ollama.com": "Завантажити модель з Ollama.com",
	"Pull Progress": "Прогрес завантаження",
	"Query Params": "Параметри запиту",
	"RAG Template": "Шаблон RAG",
	"Raw Format": "Необроблений формат",
	"Read Aloud": "Читати вголос",
	"Record voice": "Записати голос",
	"Redirecting you to OpenWebUI Community": "Перенаправляємо вас до спільноти OpenWebUI",
	"Refused when it shouldn't have": "Відмовив, коли не мав би",
	"Regenerate": "Регенерувати",
	"Release Notes": "Нотатки до випуску",
	"Remove": "Видалити",
	"Remove Model": "Видалити модель",
	"Rename": "Перейменувати",
	"Repeat Last N": "Повторити останні N",
	"Repeat Penalty": "Штраф за повторення",
	"Request Mode": "Режим запиту",
	"Reranking Model": "Модель переранжування",
	"Reranking model disabled": "Модель переранжування вимкнена",
	"Reranking model set to \"{{reranking_model}}\"": "Модель переранжування встановлено на \"{{reranking_model}}\"",
	"Reset Vector Storage": "Скинути векторне сховище",
	"Response AutoCopy to Clipboard": "Автокопіювання відповіді в буфер обміну",
	"Role": "Роль",
	"Rosé Pine": "Rosé Pine",
	"Rosé Pine Dawn": "Rosé Pine Dawn",
	"RTL": "",
	"Save": "Зберегти",
	"Save & Create": "Зберегти та створити",
	"Save & Update": "Зберегти та оновити",
	"Saving chat logs directly to your browser's storage is no longer supported. Please take a moment to download and delete your chat logs by clicking the button below. Don't worry, you can easily re-import your chat logs to the backend through": "Збереження журналів чату безпосередньо в сховище вашого браузера більше не підтримується. Будь ласка, завантажте та видаліть журнали чату, натиснувши кнопку нижче. Не хвилюйтеся, ви можете легко повторно імпортувати журнали чату до бекенду через",
	"Scan": "Сканування",
	"Scan complete!": "Сканування завершено!",
	"Scan for documents from {{path}}": "Сканування документів з {{path}}",
	"Search": "Пошук",
	"Search a model": "Шукати модель",
	"Search Documents": "Пошук документів",
	"Search Prompts": "Пошук промтів",
	"Search Results": "",
	"Searching the web for '{{searchQuery}}'": "",
	"See readme.md for instructions": "Див. readme.md для інструкцій",
	"See what's new": "Подивіться, що нового",
	"Seed": "Сід",
	"Select a mode": "Оберіть режим",
	"Select a model": "Виберіть модель",
	"Select an Ollama instance": "Виберіть екземпляр Ollama",
	"Select model": "Вибрати модель",
	"Send": "",
	"Send a Message": "Надіслати повідомлення",
	"Send message": "Надіслати повідомлення",
	"September": "Вересень",
	"Server connection verified": "З'єднання з сервером підтверджено",
	"Set as default": "Встановити за замовчуванням",
	"Set Default Model": "Встановити модель за замовчуванням",
	"Set embedding model (e.g. {{model}})": "Встановити модель вбудовування (напр, {{model}})",
	"Set Image Size": "Встановити розмір зображення",
	"Set Model": "Встановити модель",
	"Set reranking model (e.g. {{model}})": "Встановити модель переранжування (напр., {{model}})",
	"Set Steps": "Встановити кроки",
	"Set Task Model": "",
	"Set Voice": "Встановити голос",
	"Settings": "Налаштування",
	"Settings saved successfully!": "Налаштування успішно збережено!",
	"Share": "Поділитися",
	"Share Chat": "Поділитися чатом",
	"Share to OpenWebUI Community": "Поділитися зі спільнотою OpenWebUI",
	"short-summary": "короткий зміст",
	"Show": "Показати",
	"Show Additional Params": "Показати додаткові параметри",
	"Show shortcuts": "Показати клавіатурні скорочення",
	"Showcased creativity": "Продемонстрований креатив",
	"sidebar": "бокова панель",
	"Sign in": "Увійти",
	"Sign Out": "Вийти",
	"Sign up": "Зареєструватися",
	"Signing in": "Увійдіть в систему",
	"Source": "Джерело",
	"Speech recognition error: {{error}}": "Помилка розпізнавання мови: {{error}}",
	"Speech-to-Text Engine": "Система розпізнавання мови",
	"SpeechRecognition API is not supported in this browser.": "SpeechRecognition API не підтримується в цьому браузері.",
	"Stop Sequence": "Символ зупинки",
	"STT Settings": "Налаштування STT",
	"Submit": "Надіслати",
	"Subtitle (e.g. about the Roman Empire)": "Підзаголовок (напр., про Римську імперію)",
	"Success": "Успіх",
	"Successfully updated.": "Успішно оновлено.",
	"Suggested": "Запропоновано",
	"Sync All": "Синхронізувати все",
	"System": "Система",
	"System Prompt": "Системний промт",
	"Tags": "Теги",
	"Tell us more:": "Розкажи нам більше:",
	"Temperature": "Температура",
	"Template": "Шаблон",
	"Text Completion": "Завершення тексту",
	"Text-to-Speech Engine": "Система синтезу мови",
	"Tfs Z": "Tfs Z",
	"Thanks for your feedback!": "Дякуємо за ваш відгук!",
	"The score should be a value between 0.0 (0%) and 1.0 (100%).": "Оцінка повинна бути в діапазоні від 0.0 (0%) до 1.0 (100%).",
	"Theme": "Тема",
	"This ensures that your valuable conversations are securely saved to your backend database. Thank you!": "Це забезпечує збереження ваших цінних розмов у безпечному бекенд-сховищі. Дякуємо!",
	"This setting does not sync across browsers or devices.": "Це налаштування не синхронізується між браузерами або пристроями.",
	"Thorough explanation": "Детальне пояснення",
	"Tip: Update multiple variable slots consecutively by pressing the tab key in the chat input after each replacement.": "Порада: Оновіть кілька слотів змінних послідовно, натискаючи клавішу табуляції у вікні чату після кожної заміни.",
	"Title": "Заголовок",
	"Title (e.g. Tell me a fun fact)": "Заголовок (напр., Розкажіть мені цікавий факт)",
	"Title Auto-Generation": "Автогенерація заголовків",
	"Title cannot be an empty string.": "Заголовок не може бути порожнім рядком.",
	"Title Generation Prompt": "Промт для генерування заголовків",
	"to": "в",
	"To access the available model names for downloading,": "Щоб отримати доступ до назв доступних для завантаження моделей,",
	"To access the GGUF models available for downloading,": "Щоб отримати доступ до моделей GGUF, які можна завантажити,,",
	"to chat input.": "в чаті.",
	"Today": "Сьогодні",
	"Toggle settings": "Переключити налаштування",
	"Toggle sidebar": "Переключити бокову панель",
	"Top K": "Top K",
	"Top P": "Top P",
	"Trouble accessing Ollama?": "Проблеми з доступом до Ollama?",
	"TTS Settings": "Налаштування TTS",
	"Type Hugging Face Resolve (Download) URL": "Введіть URL ресурсу Hugging Face Resolve (завантаження)",
	"Uh-oh! There was an issue connecting to {{provider}}.": "Ой! Виникла проблема при підключенні до {{provider}}.",
	"Unknown File Type '{{file_type}}', but accepting and treating as plain text": "Невідомий тип файлу '{{file_type}}', але приймається та обробляється як звичайний текст",
	"Update and Copy Link": "Оновлення та копіювання посилання",
	"Update password": "Оновити пароль",
	"Upload a GGUF model": "Завантажити GGUF модель",
	"Upload files": "Завантажити файли",
	"Upload Progress": "Прогрес завантаження",
	"URL Mode": "Режим URL-адреси",
	"Use '#' in the prompt input to load and select your documents.": "Для введення промтів до веб-сторінок (URL) або вибору документів, будь ласка, використовуйте символ '#'.",
	"Use Gravatar": "Змінити аватар",
	"Use Initials": "Використовувати ініціали",
	"user": "користувач",
	"User Permissions": "Права користувача",
	"Users": "Користувачі",
	"Utilize": "Використовувати",
	"Valid time units:": "Дійсні одиниці часу:",
	"variable": "змінна",
	"variable to have them replaced with clipboard content.": "змінна, щоб замінити їх вмістом буфера обміну.",
	"Version": "Версія",
	"Warning: If you update or change your embedding model, you will need to re-import all documents.": "Попередження: Якщо ви оновлюєте або змінюєте модель вбудовування, вам потрібно буде повторно імпортувати всі документи.",
	"Web": "Веб",
	"Web Loader Settings": "Налаштування веб-завантажувача",
	"Web Params": "Налаштування веб-завантажувача",
	"Web Search Disabled": "",
	"Web Search Enabled": "",
	"Webhook URL": "URL веб-запиту",
	"WebUI Add-ons": "Додатки WebUI",
	"WebUI Settings": "Налаштування WebUI",
	"WebUI will make requests to": "WebUI буде робити запити до",
	"What’s New in": "Що нового в",
	"When history is turned off, new chats on this browser won't appear in your history on any of your devices.": "Коли історія вимкнена, нові чати в цьому браузері не будуть відображатися в історії на жодному з ваших пристроїв.",
	"Whisper (Local)": "Whisper (локально)",
	"Workspace": "",
	"Write a prompt suggestion (e.g. Who are you?)": "Напишіть промт (напр., Хто ти?)",
	"Write a summary in 50 words that summarizes [topic or keyword].": "Напишіть стислий зміст у 50 слів, який узагальнює [тема або ключове слово].",
	"Yesterday": "Вчора",
	"You": "",
	"You have no archived conversations.": "У вас немає архівованих розмов.",
	"You have shared this chat": "Ви поділилися цим чатом",
	"You're a helpful assistant.": "Ви корисний асистент.",
	"You're now logged in.": "Ви увійшли в систему.",
	"Youtube": "Youtube",
	"Youtube Loader Settings": "Налаштування завантажувача Youtube"
}<|MERGE_RESOLUTION|>--- conflicted
+++ resolved
@@ -70,10 +70,7 @@
 	"Change Password": "Змінити пароль",
 	"Chat": "Чат",
 	"Chat Bubble UI": "",
-<<<<<<< HEAD
-=======
 	"Chat direction": "",
->>>>>>> 009e85d5
 	"Chat History": "Історія чату",
 	"Chat History is off for this browser.": "Історія чату вимкнена для цього браузера.",
 	"Chats": "Чати",
