--- conflicted
+++ resolved
@@ -68,10 +68,7 @@
 	"Change Password": "تغییر رمز عبور",
 	"Chat": "گپ",
 	"Chat Bubble UI": "",
-<<<<<<< HEAD
-=======
 	"Chat direction": "",
->>>>>>> 4edef531
 	"Chat History": "تاریخچه\u200cی گفتگو",
 	"Chat History is off for this browser.": "سابقه گپ برای این مرورگر خاموش است.",
 	"Chats": "گپ\u200cها",
@@ -265,11 +262,7 @@
 	"Maximum of 3 models can be downloaded simultaneously. Please try again later.": "حداکثر 3 مدل را می توان به طور همزمان دانلود کرد. لطفاً بعداً دوباره امتحان کنید.",
 	"May": "",
 	"Memory": "",
-<<<<<<< HEAD
-	"Messages you send after creating your link won't be shared. Users with the URL will beable to view the shared chat.": "",
-=======
 	"Messages you send after creating your link won't be shared. Users with the URL will be able to view the shared chat.": "",
->>>>>>> 4edef531
 	"Minimum Score": "",
 	"Mirostat": "Mirostat",
 	"Mirostat Eta": "Mirostat Eta",
