<script lang="ts">
	import { toast } from 'svelte-sonner';
	import { marked } from 'marked';

	import { onMount, getContext, tick, createEventDispatcher } from 'svelte';
	import { blur, fade } from 'svelte/transition';

	const dispatch = createEventDispatcher();

	import {
		config,
		user,
		models as _models,
		temporaryChatEnabled,
		selectedFolder,
		chats,
		currentChatPage
	} from '$lib/stores';
	import { sanitizeResponseContent, extractCurlyBraceWords } from '$lib/utils';
	import { WEBUI_BASE_URL } from '$lib/constants';

	import Suggestions from './Suggestions.svelte';
	import Tooltip from '$lib/components/common/Tooltip.svelte';
	import EyeSlash from '$lib/components/icons/EyeSlash.svelte';
	import MessageInput from './MessageInput.svelte';
	import FolderPlaceholder from './Placeholder/FolderPlaceholder.svelte';
	import FolderTitle from './Placeholder/FolderTitle.svelte';
	import { getChatList } from '$lib/apis/chats';

	const i18n = getContext('i18n');

	export let createMessagePair: Function;
	export let stopResponse: Function;

	export let autoScroll = false;

	export let atSelectedModel: Model | undefined;
	export let selectedModels: [''];

	export let history;

	export let prompt = '';
	export let files = [];
	export let messageInput = null;

	export let selectedToolIds = [];
	export let selectedFilterIds = [];

	export let showCommands = false;

	export let imageGenerationEnabled = false;
	export let codeInterpreterEnabled = false;
	export let webSearchEnabled = false;

	export let onSelect = (e) => {};
	export let onChange = (e) => {};

	export let toolServers = [];

	let models = [];

	let selectedModelIdx = 0;

	$: if (selectedModels.length > 0) {
		selectedModelIdx = models.length - 1;
	}

	$: models = selectedModels.map((id) => $_models.find((m) => m.id === id));

	onMount(() => {});
</script>

<div class="m-auto w-full max-w-6xl px-2 @2xl:px-20 translate-y-6 py-24 text-center">
	{#if $temporaryChatEnabled}
		<Tooltip
			content={$i18n.t("This chat won't appear in history and your messages will not be saved.")}
			className="w-full flex justify-center mb-0.5"
			placement="top"
		>
			<div class="flex items-center gap-2 text-gray-500 font-medium text-base my-2 w-fit">
				<EyeSlash strokeWidth="2.5" className="size-4" />{$i18n.t('Temporary Chat')}
			</div>
		</Tooltip>
	{/if}

	<div
		class="w-full text-3xl text-gray-800 dark:text-gray-100 text-center flex items-center gap-4 font-primary"
	>
		<div class="w-full flex flex-col justify-center items-center">
			{#if $selectedFolder}
				<FolderTitle
					folder={$selectedFolder}
					onUpdate={async (folder) => {
						selectedFolder.set(folder);

						await chats.set(await getChatList(localStorage.token, $currentChatPage));
						currentChatPage.set(1);
					}}
					onDelete={async () => {
						await chats.set(await getChatList(localStorage.token, $currentChatPage));
						currentChatPage.set(1);

						selectedFolder.set(null);
					}}
				/>
			{:else}
				<div class="flex flex-row justify-center gap-3 @sm:gap-3.5 w-fit px-5 max-w-xl">
					<div class="flex shrink-0 justify-center">
						<div class="flex -space-x-4 mb-0.5" in:fade={{ duration: 100 }}>
							{#each models as model, modelIdx}
								<Tooltip
									content={(models[modelIdx]?.info?.meta?.tags ?? [])
										.map((tag) => tag.name.toUpperCase())
										.join(', ')}
									placement="top"
								>
									<button
										aria-hidden={models.length <= 1}
										aria-label={$i18n.t('Get information on {{name}} in the UI', {
											name: models[modelIdx]?.name
										})}
										on:click={() => {
											selectedModelIdx = modelIdx;
										}}
									>
										<img
											crossorigin="anonymous"
											src={model?.info?.meta?.profile_image_url ??
												($i18n.language === 'dg-DG'
													? `${WEBUI_BASE_URL}/doge.png`
													: `${WEBUI_BASE_URL}/static/favicon.png`)}
											class=" size-9 @sm:size-10 rounded-full border-[1px] border-gray-100 dark:border-none"
											aria-hidden="true"
											draggable="false"
										/>
									</button>
								</Tooltip>
							{/each}
						</div>
					</div>

					<div
						class=" text-3xl @sm:text-3xl line-clamp-1 flex items-center"
						in:fade={{ duration: 100 }}
					>
						{#if models[selectedModelIdx]?.name}
							<Tooltip
								content={models[selectedModelIdx]?.name}
								placement="top"
								className=" flex items-center "
							>
								<span class="line-clamp-1">
									{models[selectedModelIdx]?.name}
								</span>
							</Tooltip>
						{:else}
							{$i18n.t('Hello, {{name}}', { name: $user?.name })}
						{/if}
					</div>
				</div>

<<<<<<< HEAD
				<div
					class=" text-xl @sm:text-xl line-clamp-1 flex items-center"
					in:fade={{ duration: 100 }}
				>
					{#if models[selectedModelIdx]?.name}
						<Tooltip
							content={models[selectedModelIdx]?.name}
							placement="top"
							className=" flex items-center "
						>
							<span class="line-clamp-1">
								{models[selectedModelIdx]?.name}
							</span>
						</Tooltip>
					{:else}
						{$i18n.t('Hello, {{name}}', { name: $user?.name })}
					{/if}
				</div>
			</div>

			<div class="flex mt-1 mb-2">
				<div in:fade={{ duration: 100, delay: 50 }}>
					{#if models[selectedModelIdx]?.info?.meta?.description ?? null}
						<Tooltip
							className=" w-fit"
							content={marked.parse(
								sanitizeResponseContent(models[selectedModelIdx]?.info?.meta?.description ?? '')
							)}
							placement="top"
						>
							<div
								class="mt-0.5 px-2 text-sm font-normal text-gray-500 dark:text-gray-400 line-clamp-2 max-w-xl markdown"
							>
								{@html marked.parse(
									sanitizeResponseContent(models[selectedModelIdx]?.info?.meta?.description)
=======
				<div class="flex mt-1 mb-2">
					<div in:fade={{ duration: 100, delay: 50 }}>
						{#if models[selectedModelIdx]?.info?.meta?.description ?? null}
							<Tooltip
								className=" w-fit"
								content={marked.parse(
									sanitizeResponseContent(
										models[selectedModelIdx]?.info?.meta?.description ?? ''
									).replaceAll('\n', '<br>')
>>>>>>> 407dc9a4
								)}
								placement="top"
							>
								<div
									class="mt-0.5 px-2 text-sm font-normal text-gray-500 dark:text-gray-400 line-clamp-2 max-w-xl markdown"
								>
									{@html marked.parse(
										sanitizeResponseContent(
											models[selectedModelIdx]?.info?.meta?.description ?? ''
										).replaceAll('\n', '<br>')
									)}
								</div>
							</Tooltip>

							{#if models[selectedModelIdx]?.info?.meta?.user}
								<div class="mt-0.5 text-sm font-normal text-gray-400 dark:text-gray-500">
									By
									{#if models[selectedModelIdx]?.info?.meta?.user.community}
										<a
											href="https://openwebui.com/m/{models[selectedModelIdx]?.info?.meta?.user
												.username}"
											>{models[selectedModelIdx]?.info?.meta?.user.name
												? models[selectedModelIdx]?.info?.meta?.user.name
												: `@${models[selectedModelIdx]?.info?.meta?.user.username}`}</a
										>
									{:else}
										{models[selectedModelIdx]?.info?.meta?.user.name}
									{/if}
								</div>
							{/if}
						{/if}
					</div>
				</div>
			{/if}

			<div class="text-base font-normal @md:max-w-3xl w-full py-3 {atSelectedModel ? 'mt-2' : ''}">
				<MessageInput
					bind:this={messageInput}
					{history}
					{selectedModels}
					bind:files
					bind:prompt
					bind:autoScroll
					bind:selectedToolIds
					bind:selectedFilterIds
					bind:imageGenerationEnabled
					bind:codeInterpreterEnabled
					bind:webSearchEnabled
					bind:atSelectedModel
					bind:showCommands
					{toolServers}
					{stopResponse}
					{createMessagePair}
					placeholder={$i18n.t('How can I help you today?')}
					{onChange}
					on:upload={(e) => {
						dispatch('upload', e.detail);
					}}
					on:submit={(e) => {
						dispatch('submit', e.detail);
					}}
				/>
			</div>
		</div>
	</div>

	{#if $selectedFolder}
		<div
			class="mx-auto px-4 md:max-w-3xl md:px-6 font-primary min-h-62"
			in:fade={{ duration: 200, delay: 200 }}
		>
			<FolderPlaceholder folder={$selectedFolder} />
		</div>
	{:else}
		<div class="mx-auto max-w-2xl font-primary mt-2" in:fade={{ duration: 200, delay: 200 }}>
			<div class="mx-5">
				<Suggestions
					suggestionPrompts={atSelectedModel?.info?.meta?.suggestion_prompts ??
						models[selectedModelIdx]?.info?.meta?.suggestion_prompts ??
						$config?.default_prompt_suggestions ??
						[]}
					inputValue={prompt}
					{onSelect}
				/>
			</div>
		</div>
	{/if}
</div><|MERGE_RESOLUTION|>--- conflicted
+++ resolved
@@ -159,43 +159,6 @@
 					</div>
 				</div>
 
-<<<<<<< HEAD
-				<div
-					class=" text-xl @sm:text-xl line-clamp-1 flex items-center"
-					in:fade={{ duration: 100 }}
-				>
-					{#if models[selectedModelIdx]?.name}
-						<Tooltip
-							content={models[selectedModelIdx]?.name}
-							placement="top"
-							className=" flex items-center "
-						>
-							<span class="line-clamp-1">
-								{models[selectedModelIdx]?.name}
-							</span>
-						</Tooltip>
-					{:else}
-						{$i18n.t('Hello, {{name}}', { name: $user?.name })}
-					{/if}
-				</div>
-			</div>
-
-			<div class="flex mt-1 mb-2">
-				<div in:fade={{ duration: 100, delay: 50 }}>
-					{#if models[selectedModelIdx]?.info?.meta?.description ?? null}
-						<Tooltip
-							className=" w-fit"
-							content={marked.parse(
-								sanitizeResponseContent(models[selectedModelIdx]?.info?.meta?.description ?? '')
-							)}
-							placement="top"
-						>
-							<div
-								class="mt-0.5 px-2 text-sm font-normal text-gray-500 dark:text-gray-400 line-clamp-2 max-w-xl markdown"
-							>
-								{@html marked.parse(
-									sanitizeResponseContent(models[selectedModelIdx]?.info?.meta?.description)
-=======
 				<div class="flex mt-1 mb-2">
 					<div in:fade={{ duration: 100, delay: 50 }}>
 						{#if models[selectedModelIdx]?.info?.meta?.description ?? null}
@@ -205,7 +168,6 @@
 									sanitizeResponseContent(
 										models[selectedModelIdx]?.info?.meta?.description ?? ''
 									).replaceAll('\n', '<br>')
->>>>>>> 407dc9a4
 								)}
 								placement="top"
 							>
