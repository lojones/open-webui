--- conflicted
+++ resolved
@@ -127,7 +127,6 @@
         except:
             return None
 
-<<<<<<< HEAD
     def authenticate_user_by_api_key(self, api_key: str) -> Optional[UserModel]:
         log.info(f"authenticate_user_by_api_key: {api_key}")
         # if no api_key, return None
@@ -140,7 +139,7 @@
                 return user
             else:
                 return None
-=======
+
     def authenticate_user_by_trusted_header(self, email: str) -> Optional[UserModel]:
         log.info(f"authenticate_user_by_trusted_header: {email}")
         try:
@@ -148,7 +147,6 @@
             if auth:
                 user = Users.get_user_by_id(auth.id)
                 return user
->>>>>>> 24fb7775
         except:
             return None
 
